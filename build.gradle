// Top-level build file where you can add configuration options common to all sub-projects/modules.
buildscript {
    ext.kotlin_version = "1.5.21"
    ext.nav_version = "2.3.5"
    repositories {
        google()
        mavenCentral()
        maven {
            url "https://plugins.gradle.org/m2/"
        }
    }
    dependencies {
<<<<<<< HEAD
        classpath 'com.android.tools.build:gradle:4.2.2'
=======
        classpath "com.android.tools.build:gradle:4.2.2"
>>>>>>> 84692310
        classpath "org.jetbrains.kotlin:kotlin-gradle-plugin:$kotlin_version"
        classpath "androidx.navigation:navigation-safe-args-gradle-plugin:$nav_version"
        classpath "org.jlleitschuh.gradle:ktlint-gradle:10.1.0"

        // NOTE: Do not place your application dependencies here; they belong
        // in the individual module build.gradle files
    }
}

allprojects {
    apply plugin: "org.jlleitschuh.gradle.ktlint"

    ktlint {
        android = true
        disabledRules = ["max-line-length"]
    }

    repositories {
        google()
        mavenCentral()
    }
}

task clean(type: Delete) {
    delete rootProject.buildDir
}<|MERGE_RESOLUTION|>--- conflicted
+++ resolved
@@ -10,11 +10,7 @@
         }
     }
     dependencies {
-<<<<<<< HEAD
-        classpath 'com.android.tools.build:gradle:4.2.2'
-=======
         classpath "com.android.tools.build:gradle:4.2.2"
->>>>>>> 84692310
         classpath "org.jetbrains.kotlin:kotlin-gradle-plugin:$kotlin_version"
         classpath "androidx.navigation:navigation-safe-args-gradle-plugin:$nav_version"
         classpath "org.jlleitschuh.gradle:ktlint-gradle:10.1.0"
